--- conflicted
+++ resolved
@@ -1,28 +1,7 @@
-<<<<<<< HEAD
 0.1.8
 -----
 - Minor documentation changes: autodoc for all interesting modules and other misc changes
 
-0.1.7
------
-- Add switch for Rundeck server SSL certificate validation (thank you @shlomosh)
-
-0.1.6
------
-- Put some decent effort into documentation
-
-0.1.0
------
-- Create an API class that attempts to mirror the Rundeck API as closely as possible
-- Refactor the Client class to provide conveniences for the user
-- Wrap Client class methods in "transforms" - really just changes the XML from Rundeck into
-  friendly Python dicts
-- Increase test coverage of the API class significantlyu
-
-0.0.2
------
-- Add support to block and wait for a completed status from ``run_job`` invoke
-=======
 0.1.7
 -----
 - Add switch for Rundeck server SSL certificate validation (thank you @shlomosh)
@@ -42,5 +21,4 @@
 
 0.0.2
 -----
-- Add support to block and wait for a completed status from ``run_job`` invoke
->>>>>>> 20d988ee
+- Add support to block and wait for a completed status from ``run_job`` invoke